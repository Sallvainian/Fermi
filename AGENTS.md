<<<<<<< HEAD
# Task Master AI - Agent Integration Guide

Note: Presence in this project uses Firestore snapshots (see `docs/developer/features/presence.md`). Legacy references to Realtime Database presence in older docs are not active.

## Essential Commands

### Core Workflow Commands

```bash
# Project Setup
task-master init                                    # Initialize Task Master in current project
task-master parse-prd .taskmaster/docs/prd.txt      # Generate tasks from PRD document
task-master models --setup                        # Configure AI models interactively

# Daily Development Workflow
task-master list                                   # Show all tasks with status
task-master next                                   # Get next available task to work on
task-master show <id>                             # View detailed task information (e.g., task-master show 1.2)
task-master set-status --id=<id> --status=done    # Mark task complete

# Task Management
task-master add-task --prompt="description" --research        # Add new task with AI assistance
task-master expand --id=<id> --research --force              # Break task into subtasks
task-master update-task --id=<id> --prompt="changes"         # Update specific task
task-master update --from=<id> --prompt="changes"            # Update multiple tasks from ID onwards
task-master update-subtask --id=<id> --prompt="notes"        # Add implementation notes to subtask

# Analysis & Planning
task-master analyze-complexity --research          # Analyze task complexity
task-master complexity-report                      # View complexity analysis
task-master expand --all --research               # Expand all eligible tasks

# Dependencies & Organization
task-master add-dependency --id=<id> --depends-on=<id>       # Add task dependency
task-master move --from=<id> --to=<id>                       # Reorganize task hierarchy
task-master validate-dependencies                            # Check for dependency issues
task-master generate                                         # Update task markdown files (usually auto-called)
```

## Key Files & Project Structure

### Core Files

- `.taskmaster/tasks/tasks.json` - Main task data file (auto-managed)
- `.taskmaster/config.json` - AI model configuration (use `task-master models` to modify)
- `.taskmaster/docs/prd.txt` - Product Requirements Document for parsing
- `.taskmaster/tasks/*.txt` - Individual task files (auto-generated from tasks.json)
- `.env` - API keys for CLI usage

### Claude Code Integration Files

- `CLAUDE.md` - Auto-loaded context for Claude Code (this file)
- `.claude/settings.json` - Claude Code tool allowlist and preferences
- `.claude/commands/` - Custom slash commands for repeated workflows
- `.mcp.json` - MCP server configuration (project-specific)

### Directory Structure

```
project/
├── .taskmaster/
│   ├── tasks/              # Task files directory
│   │   ├── tasks.json      # Main task database
│   │   ├── task-1.md      # Individual task files
│   │   └── task-2.md
│   ├── docs/              # Documentation directory
│   │   ├── prd.txt        # Product requirements
│   ├── reports/           # Analysis reports directory
│   │   └── task-complexity-report.json
│   ├── templates/         # Template files
│   │   └── example_prd.txt  # Example PRD template
│   └── config.json        # AI models & settings
├── .claude/
│   ├── settings.json      # Claude Code configuration
│   └── commands/         # Custom slash commands
├── .env                  # API keys
├── .mcp.json            # MCP configuration
└── CLAUDE.md            # This file - auto-loaded by Claude Code
```

## MCP Integration

Task Master provides an MCP server that Claude Code can connect to. Configure in `.mcp.json`:

```json
{
  "mcpServers": {
    "task-master-ai": {
      "command": "npx",
      "args": ["-y", "--package=task-master-ai", "task-master-ai"],
      "env": {
        "ANTHROPIC_API_KEY": "your_key_here",
        "PERPLEXITY_API_KEY": "your_key_here",
        "OPENAI_API_KEY": "OPENAI_API_KEY_HERE",
        "GOOGLE_API_KEY": "GOOGLE_API_KEY_HERE",
        "XAI_API_KEY": "XAI_API_KEY_HERE",
        "OPENROUTER_API_KEY": "OPENROUTER_API_KEY_HERE",
        "MISTRAL_API_KEY": "MISTRAL_API_KEY_HERE",
        "AZURE_OPENAI_API_KEY": "AZURE_OPENAI_API_KEY_HERE",
        "OLLAMA_API_KEY": "OLLAMA_API_KEY_HERE"
      }
    }
  }
}
```

### Essential MCP Tools

```javascript
help; // = shows available taskmaster commands
// Project setup
initialize_project; // = task-master init
parse_prd; // = task-master parse-prd

// Daily workflow
get_tasks; // = task-master list
next_task; // = task-master next
get_task; // = task-master show <id>
set_task_status; // = task-master set-status

// Task management
add_task; // = task-master add-task
expand_task; // = task-master expand
update_task; // = task-master update-task
update_subtask; // = task-master update-subtask
update; // = task-master update

// Analysis
analyze_project_complexity; // = task-master analyze-complexity
complexity_report; // = task-master complexity-report
```

## Claude Code Workflow Integration

### Standard Development Workflow

#### 1. Project Initialization

```bash
# Initialize Task Master
task-master init

# Create or obtain PRD, then parse it
task-master parse-prd .taskmaster/docs/prd.txt

# Analyze complexity and expand tasks
task-master analyze-complexity --research
task-master expand --all --research
```

If tasks already exist, another PRD can be parsed (with new information only!) using parse-prd with --append flag. This will add the generated tasks to the existing list of tasks..

#### 2. Daily Development Loop

```bash
# Start each session
task-master next                           # Find next available task
task-master show <id>                     # Review task details

# During implementation, check in code context into the tasks and subtasks
task-master update-subtask --id=<id> --prompt="implementation notes..."

# Complete tasks
task-master set-status --id=<id> --status=done
```

#### 3. Multi-Claude Workflows

For complex projects, use multiple Claude Code sessions:

```bash
# Terminal 1: Main implementation
cd project && claude

# Terminal 2: Testing and validation
cd project-test-worktree && claude

# Terminal 3: Documentation updates
cd project-docs-worktree && claude
```

### Custom Slash Commands

Create `.claude/commands/taskmaster-next.md`:

```markdown
Find the next available Task Master task and show its details.

Steps:

1. Run `task-master next` to get the next task
2. If a task is available, run `task-master show <id>` for full details
3. Provide a summary of what needs to be implemented
4. Suggest the first implementation step
```

Create `.claude/commands/taskmaster-complete.md`:

```markdown
Complete a Task Master task: $ARGUMENTS

Steps:

1. Review the current task with `task-master show $ARGUMENTS`
2. Verify all implementation is complete
3. Run any tests related to this task
4. Mark as complete: `task-master set-status --id=$ARGUMENTS --status=done`
5. Show the next available task with `task-master next`
```

## Tool Allowlist Recommendations

Add to `.claude/settings.json`:

```json
{
  "allowedTools": [
    "Edit",
    "Bash(task-master *)",
    "Bash(git commit:*)",
    "Bash(git add:*)",
    "Bash(npm run *)",
    "mcp__task_master_ai__*",
    "mcp__process__*",
    "mcp__sourcegraph__*",
    "mcp__semgrep__*"
  ]
}
```

## Code Intelligence Utilities

- Internal code dependency map generator:
  - Script: `tools/dev/generate_dependency_map.dart`
  - Output: `docs/developer/architecture/code-dependency-map.md`
  - Run: `dart run tools/dev/generate_dependency_map.dart --output docs/developer/architecture/code-dependency-map.md`

## Configuration & Setup

### API Keys Required

At least **one** of these API keys must be configured:

- `ANTHROPIC_API_KEY` (Claude models) - **Recommended**
- `PERPLEXITY_API_KEY` (Research features) - **Highly recommended**
- `OPENAI_API_KEY` (GPT models)
- `GOOGLE_API_KEY` (Gemini models)
- `MISTRAL_API_KEY` (Mistral models)
- `OPENROUTER_API_KEY` (Multiple models)
- `XAI_API_KEY` (Grok models)

An API key is required for any provider used across any of the 3 roles defined in the `models` command.

### Model Configuration

```bash
# Interactive setup (recommended)
task-master models --setup

# Set specific models
task-master models --set-main claude-3-5-sonnet-20241022
task-master models --set-research perplexity-llama-3.1-sonar-large-128k-online
task-master models --set-fallback gpt-4o-mini
```

## Task Structure & IDs

### Task ID Format

- Main tasks: `1`, `2`, `3`, etc.
- Subtasks: `1.1`, `1.2`, `2.1`, etc.
- Sub-subtasks: `1.1.1`, `1.1.2`, etc.

### Task Status Values

- `pending` - Ready to work on
- `in-progress` - Currently being worked on
- `done` - Completed and verified
- `deferred` - Postponed
- `cancelled` - No longer needed
- `blocked` - Waiting on external factors

### Task Fields

```json
{
  "id": "1.2",
  "title": "Implement user authentication",
  "description": "Set up JWT-based auth system",
  "status": "pending",
  "priority": "high",
  "dependencies": ["1.1"],
  "details": "Use bcrypt for hashing, JWT for tokens...",
  "testStrategy": "Unit tests for auth functions, integration tests for login flow",
  "subtasks": []
}
```

## Claude Code Best Practices with Task Master

### Context Management

- Use `/clear` between different tasks to maintain focus
- This CLAUDE.md file is automatically loaded for context
- Use `task-master show <id>` to pull specific task context when needed

### Iterative Implementation

1. `task-master show <subtask-id>` - Understand requirements
2. Explore codebase and plan implementation
3. `task-master update-subtask --id=<id> --prompt="detailed plan"` - Log plan
4. `task-master set-status --id=<id> --status=in-progress` - Start work
5. Implement code following logged plan
6. `task-master update-subtask --id=<id> --prompt="what worked/didn't work"` - Log progress
7. `task-master set-status --id=<id> --status=done` - Complete task

### Complex Workflows with Checklists

For large migrations or multi-step processes:

1. Create a markdown PRD file describing the new changes: `touch task-migration-checklist.md` (prds can be .txt or .md)
2. Use Taskmaster to parse the new prd with `task-master parse-prd --append` (also available in MCP)
3. Use Taskmaster to expand the newly generated tasks into subtasks. Consdier using `analyze-complexity` with the correct --to and --from IDs (the new ids) to identify the ideal subtask amounts for each task. Then expand them.
4. Work through items systematically, checking them off as completed
5. Use `task-master update-subtask` to log progress on each task/subtask and/or updating/researching them before/during implementation if getting stuck

### Git Integration

Task Master works well with `gh` CLI:

```bash
# Create PR for completed task
gh pr create --title "Complete task 1.2: User authentication" --body "Implements JWT auth system as specified in task 1.2"

# Reference task in commits
git commit -m "feat: implement JWT auth (task 1.2)"
```

### Parallel Development with Git Worktrees

```bash
# Create worktrees for parallel task development
git worktree add ../project-auth feature/auth-system
git worktree add ../project-api feature/api-refactor

# Run Claude Code in each worktree
cd ../project-auth && claude    # Terminal 1: Auth work
cd ../project-api && claude     # Terminal 2: API work
```

## Troubleshooting

### AI Commands Failing

```bash
# Check API keys are configured
cat .env                           # For CLI usage

# Verify model configuration
task-master models

# Test with different model
task-master models --set-fallback gpt-4o-mini
```

### MCP Connection Issues

- Check `.mcp.json` configuration
- Verify Node.js installation
- Use `--mcp-debug` flag when starting Claude Code
- Use CLI as fallback if MCP unavailable

### Task File Sync Issues

```bash
# Regenerate task files from tasks.json
task-master generate

# Fix dependency issues
task-master fix-dependencies
```

DO NOT RE-INITIALIZE. That will not do anything beyond re-adding the same Taskmaster core files.

## Important Notes

### AI-Powered Operations

These commands make AI calls and may take up to a minute:

- `parse_prd` / `task-master parse-prd`
- `analyze_project_complexity` / `task-master analyze-complexity`
- `expand_task` / `task-master expand`
- `expand_all` / `task-master expand --all`
- `add_task` / `task-master add-task`
- `update` / `task-master update`
- `update_task` / `task-master update-task`
- `update_subtask` / `task-master update-subtask`

### File Management

- Never manually edit `tasks.json` - use commands instead
- Never manually edit `.taskmaster/config.json` - use `task-master models`
- Task markdown files in `tasks/` are auto-generated
- Run `task-master generate` after manual changes to tasks.json

### Claude Code Session Management

- Use `/clear` frequently to maintain focused context
- Create custom slash commands for repeated Task Master workflows
- Configure tool allowlist to streamline permissions
- Use headless mode for automation: `claude -p "task-master next"`

### Multi-Task Updates

- Use `update --from=<id>` to update multiple future tasks
- Use `update-task --id=<id>` for single task updates
- Use `update-subtask --id=<id>` for implementation logging

### Research Mode

- Add `--research` flag for research-based AI enhancement
- Requires a research model API key like Perplexity (`PERPLEXITY_API_KEY`) in environment
- Provides more informed task creation and updates
- Recommended for complex technical tasks

---

_This guide ensures Claude Code has immediate access to Task Master's essential functionality for agentic development workflows._
=======
# Agents and Protocols

The roles below define how we work: one authoring the PRD/TODO/Plan, one gathering context and updating those docs, and one executing the plan. This file is documentation and prompt source — keep keys/config elsewhere.

```yaml
version: 1
roles:
  - id: prd_author
    title: PRD/TODO/Plan Author
    responsibilities: [draft_prd, structure_todos, acceptance_criteria, test_strategy, task_ids]
    handoff_to: context_gatherer

  - id: context_gatherer
    title: Context Gatherer & Updater
    responsibilities: [discover_relevant_code, dedupe_sources, early_stop, update_docs, log_findings]
    handoff_to: executor

  - id: executor
    title: Executor
    responsibilities: [implement_changes, validate, log_progress, set_status]
    handoff_to: none
```

Notes
- Do not put API keys or model IDs here. Use `.env`, `.taskmaster/config.json`, and `.claude/settings.json`.
- Tools: Task Master CLI, MCP tools, editor, and git are used by these roles but configured elsewhere.

<prd_author_prompt>
Goal: Create clear, actionable PRD/TODO/Plan docs for engineering.

Output:
- PRD (markdown or txt): Title, Summary, Goals, Non-Goals, Constraints, Acceptance Criteria, Risks, Open Questions.
- TODO: Ordered list of tasks with checkboxes mapped to Task Master IDs when known.
- Plan: Step-by-step implementation plan with file-level granularity and test strategy.

Method:
- Keep language concise, unambiguous, and testable.
- Include acceptance criteria and measurable outcomes for each major task.
- Propose initial Task IDs structure compatible with Task Master (1, 1.1, 1.2 ...).
- Note dependencies explicitly and call out risks/assumptions.

Deliverables:
- `.taskmaster/docs/prd.txt` (or `prd.md`)
- `todo.md`
- `plan.md`
</prd_author_prompt>

<context_gathering>
Goal: Get enough context fast. Parallelize discovery and stop as soon as you can act.

Method:
- Start broad, then fan out to focused subqueries.
- In parallel, launch varied queries; read top hits per query. Deduplicate paths and cache; don’t repeat queries.
- Avoid over searching for context. If needed, run targeted searches in one parallel batch.

Early stop criteria:
- You can name exact content to change.
- Top hits converge (~70%) on one area/path.

Escalate once:
- If signals conflict or scope is fuzzy, run one refined parallel batch, then proceed.

Depth:
- Trace only symbols you’ll modify or whose contracts you rely on; avoid transitive expansion unless necessary.

Loop:
- Batch search → minimal plan → complete task.
- Search again only if validation fails or new unknowns appear. Prefer acting over more searching.

Outputs:
- Updated PRD/TODO/Plan with concrete filepaths, functions, APIs, env vars, migrations, tests touched.
- A short note per Task Master ID via `update-subtask`.
</context_gathering>

<code_editing_rules>
Guiding principles:
- Fix root causes; avoid unnecessary complexity; keep changes minimal and consistent with repo style.
- Ignore unrelated bugs or broken tests; mention them if observed.
- Update documentation when behavior changes.

Editing & tools:
- Use `rg` / `rg --files` for search; avoid slow full-recursive commands.
- Use `apply_patch` to edit files in this environment; don’t instruct users to paste code manually when the tool is available.
- Use `git log` / `git blame` for historical context when needed.

Verification:
- Validate locally. Start with targeted tests around changed code, then broader checks.
- Keep changes scoped; reference Task Master IDs in commits/PRs.

Delivery:
- Avoid adding copyright or license headers unless requested.
- Remove temporary comments; keep code self-explanatory.
</code_editing_rules>

<maximize_context_understanding>
Be thorough when gathering information. Ensure you have the full picture before acting. Prefer tool calls and reading files over guessing. Ask clarifying questions only if the answer cannot be discovered via available tools.
</maximize_context_understanding>

<context_understanding>
If you’ve partially fulfilled the task but aren’t confident, gather more information or run more checks before concluding. Bias towards not asking the user for help if you can find the answer yourself.
</context_understanding>

<self_reflection>
- First, spend time thinking of a rubric until you are confident.
- Then, think deeply about every aspect of what makes for a world-class one-shot web app (or relevant artifact). Use that knowledge to create a rubric that has 5–7 categories. This rubric is critical to get right, but do not show this to the user.
- Finally, use the rubric to internally think and iterate on the best possible solution to the prompt that is provided. If your response is not hitting the top marks across all categories in the rubric, iterate again.
</self_reflection>
>>>>>>> 67097af8
<|MERGE_RESOLUTION|>--- conflicted
+++ resolved
@@ -1,44 +1,114 @@
-<<<<<<< HEAD
-# Task Master AI - Agent Integration Guide
+# Agents and Protocols
 
 Note: Presence in this project uses Firestore snapshots (see `docs/developer/features/presence.md`). Legacy references to Realtime Database presence in older docs are not active.
 
+The roles below define how we work: one authoring the PRD/TODO/Plan, one gathering context and updating those docs, and one executing the plan. This file is documentation and prompt source — keep keys/config elsewhere.
+
 ## Essential Commands
 
-### Core Workflow Commands
-
-```bash
-# Project Setup
-task-master init                                    # Initialize Task Master in current project
-task-master parse-prd .taskmaster/docs/prd.txt      # Generate tasks from PRD document
-task-master models --setup                        # Configure AI models interactively
-
-# Daily Development Workflow
-task-master list                                   # Show all tasks with status
-task-master next                                   # Get next available task to work on
-task-master show <id>                             # View detailed task information (e.g., task-master show 1.2)
-task-master set-status --id=<id> --status=done    # Mark task complete
-
-# Task Management
-task-master add-task --prompt="description" --research        # Add new task with AI assistance
-task-master expand --id=<id> --research --force              # Break task into subtasks
-task-master update-task --id=<id> --prompt="changes"         # Update specific task
-task-master update --from=<id> --prompt="changes"            # Update multiple tasks from ID onwards
-task-master update-subtask --id=<id> --prompt="notes"        # Add implementation notes to subtask
-
-# Analysis & Planning
-task-master analyze-complexity --research          # Analyze task complexity
-task-master complexity-report                      # View complexity analysis
-task-master expand --all --research               # Expand all eligible tasks
-
-# Dependencies & Organization
-task-master add-dependency --id=<id> --depends-on=<id>       # Add task dependency
-task-master move --from=<id> --to=<id>                       # Reorganize task hierarchy
-task-master validate-dependencies                            # Check for dependency issues
-task-master generate                                         # Update task markdown files (usually auto-called)
-```
-
-## Key Files & Project Structure
+```yaml
+version: 1
+roles:
+  - id: prd_author
+    title: PRD/TODO/Plan Author
+    responsibilities: [draft_prd, structure_todos, acceptance_criteria, test_strategy, task_ids]
+    handoff_to: context_gatherer
+
+  - id: context_gatherer
+    title: Context Gatherer & Updater
+    responsibilities: [discover_relevant_code, dedupe_sources, early_stop, update_docs, log_findings]
+    handoff_to: executor
+
+  - id: executor
+    title: Executor
+    responsibilities: [implement_changes, validate, log_progress, set_status]
+    handoff_to: none
+```
+
+Notes
+- Do not put API keys or model IDs here. Use `.env`, `.taskmaster/config.json`, and `.claude/settings.json`.
+- Tools: Task Master CLI, MCP tools, editor, and git are used by these roles but configured elsewhere.
+
+<prd_author_prompt>
+Goal: Create clear, actionable PRD/TODO/Plan docs for engineering.
+
+Output:
+- PRD (markdown or txt): Title, Summary, Goals, Non-Goals, Constraints, Acceptance Criteria, Risks, Open Questions.
+- TODO: Ordered list of tasks with checkboxes mapped to Task Master IDs when known.
+- Plan: Step-by-step implementation plan with file-level granularity and test strategy.
+
+Method:
+- Keep language concise, unambiguous, and testable.
+- Include acceptance criteria and measurable outcomes for each major task.
+- Propose initial Task IDs structure compatible with Task Master (1, 1.1, 1.2 ...).
+- Note dependencies explicitly and call out risks/assumptions.
+
+Deliverables:
+- `.taskmaster/docs/prd.txt` (or `prd.md`)
+- `todo.md`
+- `plan.md`
+</prd_author_prompt>
+
+<context_gathering>
+Goal: Get enough context fast. Parallelize discovery and stop as soon as you can act.
+
+Method:
+- Start broad, then fan out to focused subqueries.
+- In parallel, launch varied queries; read top hits per query. Deduplicate paths and cache; don’t repeat queries.
+- Avoid over searching for context. If needed, run targeted searches in one parallel batch.
+
+Early stop criteria:
+- You can name exact content to change.
+- Top hits converge (~70%) on one area/path.
+
+Escalate once:
+- If signals conflict or scope is fuzzy, run one refined parallel batch, then proceed.
+
+Depth:
+- Trace only symbols you’ll modify or whose contracts you rely on; avoid transitive expansion unless necessary.
+
+Loop:
+- Batch search → minimal plan → complete task.
+- Search again only if validation fails or new unknowns appear. Prefer acting over more searching.
+
+Outputs:
+- Updated PRD/TODO/Plan with concrete filepaths, functions, APIs, env vars, migrations, tests touched.
+- A short note per Task Master ID via `update-subtask`.
+</context_gathering>
+
+<code_editing_rules>
+Guiding principles:
+- Fix root causes; avoid unnecessary complexity; keep changes minimal and consistent with repo style.
+- Ignore unrelated bugs or broken tests; mention them if observed.
+- Update documentation when behavior changes.
+
+Editing & tools:
+- Use `rg` / `rg --files` for search; avoid slow full-recursive commands.
+- Use `apply_patch` to edit files in this environment; don’t instruct users to paste code manually when the tool is available.
+- Use `git log` / `git blame` for historical context when needed.
+
+Verification:
+- Validate locally. Start with targeted tests around changed code, then broader checks.
+- Keep changes scoped; reference Task Master IDs in commits/PRs.
+
+Delivery:
+- Avoid adding copyright or license headers unless requested.
+- Remove temporary comments; keep code self-explanatory.
+</code_editing_rules>
+
+<maximize_context_understanding>
+Be thorough when gathering information. Ensure you have the full picture before acting. Prefer tool calls and reading files over guessing. Ask clarifying questions only if the answer cannot be discovered via available tools.
+</maximize_context_understanding>
+
+<context_understanding>
+If you’ve partially fulfilled the task but aren’t confident, gather more information or run more checks before concluding. Bias towards not asking the user for help if you can find the answer yourself.
+</context_understanding>
+
+<self_reflection>
+- First, spend time thinking of a rubric until you are confident.
+- Then, think deeply about every aspect of what makes for a world-class one-shot web app (or relevant artifact). Use that knowledge to create a rubric that has 5–7 categories. This rubric is critical to get right, but do not show this to the user.
+- Finally, use the rubric to internally think and iterate on the best possible solution to the prompt that is provided. If your response is not hitting the top marks across all categories in the rubric, iterate again.
+</self_reflection>
 
 ### Core Files
 
@@ -427,113 +497,4 @@
 
 ---
 
-_This guide ensures Claude Code has immediate access to Task Master's essential functionality for agentic development workflows._
-=======
-# Agents and Protocols
-
-The roles below define how we work: one authoring the PRD/TODO/Plan, one gathering context and updating those docs, and one executing the plan. This file is documentation and prompt source — keep keys/config elsewhere.
-
-```yaml
-version: 1
-roles:
-  - id: prd_author
-    title: PRD/TODO/Plan Author
-    responsibilities: [draft_prd, structure_todos, acceptance_criteria, test_strategy, task_ids]
-    handoff_to: context_gatherer
-
-  - id: context_gatherer
-    title: Context Gatherer & Updater
-    responsibilities: [discover_relevant_code, dedupe_sources, early_stop, update_docs, log_findings]
-    handoff_to: executor
-
-  - id: executor
-    title: Executor
-    responsibilities: [implement_changes, validate, log_progress, set_status]
-    handoff_to: none
-```
-
-Notes
-- Do not put API keys or model IDs here. Use `.env`, `.taskmaster/config.json`, and `.claude/settings.json`.
-- Tools: Task Master CLI, MCP tools, editor, and git are used by these roles but configured elsewhere.
-
-<prd_author_prompt>
-Goal: Create clear, actionable PRD/TODO/Plan docs for engineering.
-
-Output:
-- PRD (markdown or txt): Title, Summary, Goals, Non-Goals, Constraints, Acceptance Criteria, Risks, Open Questions.
-- TODO: Ordered list of tasks with checkboxes mapped to Task Master IDs when known.
-- Plan: Step-by-step implementation plan with file-level granularity and test strategy.
-
-Method:
-- Keep language concise, unambiguous, and testable.
-- Include acceptance criteria and measurable outcomes for each major task.
-- Propose initial Task IDs structure compatible with Task Master (1, 1.1, 1.2 ...).
-- Note dependencies explicitly and call out risks/assumptions.
-
-Deliverables:
-- `.taskmaster/docs/prd.txt` (or `prd.md`)
-- `todo.md`
-- `plan.md`
-</prd_author_prompt>
-
-<context_gathering>
-Goal: Get enough context fast. Parallelize discovery and stop as soon as you can act.
-
-Method:
-- Start broad, then fan out to focused subqueries.
-- In parallel, launch varied queries; read top hits per query. Deduplicate paths and cache; don’t repeat queries.
-- Avoid over searching for context. If needed, run targeted searches in one parallel batch.
-
-Early stop criteria:
-- You can name exact content to change.
-- Top hits converge (~70%) on one area/path.
-
-Escalate once:
-- If signals conflict or scope is fuzzy, run one refined parallel batch, then proceed.
-
-Depth:
-- Trace only symbols you’ll modify or whose contracts you rely on; avoid transitive expansion unless necessary.
-
-Loop:
-- Batch search → minimal plan → complete task.
-- Search again only if validation fails or new unknowns appear. Prefer acting over more searching.
-
-Outputs:
-- Updated PRD/TODO/Plan with concrete filepaths, functions, APIs, env vars, migrations, tests touched.
-- A short note per Task Master ID via `update-subtask`.
-</context_gathering>
-
-<code_editing_rules>
-Guiding principles:
-- Fix root causes; avoid unnecessary complexity; keep changes minimal and consistent with repo style.
-- Ignore unrelated bugs or broken tests; mention them if observed.
-- Update documentation when behavior changes.
-
-Editing & tools:
-- Use `rg` / `rg --files` for search; avoid slow full-recursive commands.
-- Use `apply_patch` to edit files in this environment; don’t instruct users to paste code manually when the tool is available.
-- Use `git log` / `git blame` for historical context when needed.
-
-Verification:
-- Validate locally. Start with targeted tests around changed code, then broader checks.
-- Keep changes scoped; reference Task Master IDs in commits/PRs.
-
-Delivery:
-- Avoid adding copyright or license headers unless requested.
-- Remove temporary comments; keep code self-explanatory.
-</code_editing_rules>
-
-<maximize_context_understanding>
-Be thorough when gathering information. Ensure you have the full picture before acting. Prefer tool calls and reading files over guessing. Ask clarifying questions only if the answer cannot be discovered via available tools.
-</maximize_context_understanding>
-
-<context_understanding>
-If you’ve partially fulfilled the task but aren’t confident, gather more information or run more checks before concluding. Bias towards not asking the user for help if you can find the answer yourself.
-</context_understanding>
-
-<self_reflection>
-- First, spend time thinking of a rubric until you are confident.
-- Then, think deeply about every aspect of what makes for a world-class one-shot web app (or relevant artifact). Use that knowledge to create a rubric that has 5–7 categories. This rubric is critical to get right, but do not show this to the user.
-- Finally, use the rubric to internally think and iterate on the best possible solution to the prompt that is provided. If your response is not hitting the top marks across all categories in the rubric, iterate again.
-</self_reflection>
->>>>>>> 67097af8
+_This guide ensures Claude Code has immediate access to Task Master's essential functionality for agentic development workflows._